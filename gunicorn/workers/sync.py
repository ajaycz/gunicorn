# -*- coding: utf-8 -
#
# This file is part of gunicorn released under the MIT license.
# See the NOTICE for more information.
#

from datetime import datetime
import errno
import os
import select
import socket
import ssl

import gunicorn.http as http
import gunicorn.http.wsgi as wsgi
import gunicorn.util as util
import gunicorn.workers.base as base
from gunicorn import six


class SyncWorker(base.Worker):

    def run(self):
        # self.socket appears to lose its blocking status after
        # we fork in the arbiter. Reset it here.
        for s in self.sockets:
            s.setblocking(0)

        ready = self.sockets
        while self.alive:
            self.set_active(True)
            self.notify()

            # Accept a connection. If we get an error telling us
            # that no connection is waiting we fall down to the
            # select which is where we'll wait for a bit for new
            # workers to come give us some love.

            for sock in ready:
                try:
                    client, addr = sock.accept()
                    client.setblocking(1)
                    util.close_on_exec(client)
                    self.handle(sock, client, addr)

                    # Keep processing clients until no one is waiting. This
                    # prevents the need to select() for every client that we
                    # process.
                    continue

                except socket.error as e:
                    if e.args[0] not in (errno.EAGAIN, errno.ECONNABORTED,
                            errno.EWOULDBLOCK):
                        raise

            # If our parent changed then we shut down.
            if self.ppid != os.getppid():
                self.log.info("Parent changed, shutting down: %s", self)
                return

            try:
                self.set_active(False)
                self.notify()

<<<<<<< HEAD
                # If we are in active_master mode, we have to wake up to notify
                # the arbiter that we are not dead. Otherwise, we can sleep
                # indefinitely.
                if self.cfg.active_master:
                    timeout = self.timeout
                else:
                    timeout = None
=======
                # if no timeout is given the worker will never wait and will
                # use the CPU for nothing. This minimal timeout prevent it.
                timeout = self.timeout or 0.5
>>>>>>> d4f24813

                ret = select.select(self.sockets, [], self.PIPE, timeout)
                if ret[0]:
                    ready = ret[0]
                    continue
            except select.error as e:
                if e.args[0] == errno.EINTR:
                    ready = self.sockets
                    continue
                if e.args[0] == errno.EBADF:
                    if self.nr < 0:
                        ready = self.sockets
                        continue
                    else:
                        return
                raise

    def handle(self, listener, client, addr):
        req = None
        try:
            if self.cfg.is_ssl:
                client = ssl.wrap_socket(client, server_side=True,
                    **self.cfg.ssl_options)

            parser = http.RequestParser(self.cfg, client)
            req = six.next(parser)
            self.handle_request(listener, req, client, addr)
        except http.errors.NoMoreData as e:
            self.log.debug("Ignored premature client disconnection. %s", e)
        except StopIteration as e:
            self.log.debug("Closing connection. %s", e)
        except ssl.SSLError as e:
            if e.args[0] == ssl.SSL_ERROR_EOF:
                self.log.debug("ssl connection closed")
                client.close()
            else:
                self.log.debug("Error processing SSL request.")
                self.handle_error(req, client, addr, e)
        except socket.error as e:
            if e.args[0] != errno.EPIPE:
                self.log.exception("Error processing request.")
            else:
                self.log.debug("Ignoring EPIPE")
        except Exception as e:
            self.handle_error(req, client, addr, e)
        finally:
            util.close(client)

    def handle_request(self, listener, req, client, addr):
        environ = {}
        resp = None
        try:
            self.cfg.pre_request(self, req)
            request_start = datetime.now()
            resp, environ = wsgi.create(req, client, addr,
                    listener.getsockname(), self.cfg)
            # Force the connection closed until someone shows
            # a buffering proxy that supports Keep-Alive to
            # the backend.
            resp.force_close()
            self.nr += 1
            if self.nr >= self.max_requests:
                self.log.info("Autorestarting worker after current request.")
                self.alive = False
            respiter = self.wsgi(environ, resp.start_response)
            try:
                if isinstance(respiter, environ['wsgi.file_wrapper']):
                    resp.write_file(respiter)
                else:
                    for item in respiter:
                        resp.write(item)
                resp.close()
                request_time = datetime.now() - request_start
                self.log.access(resp, req, environ, request_time)
            finally:
                if hasattr(respiter, "close"):
                    respiter.close()
        except socket.error:
            raise
        except Exception as e:
            if resp and resp.headers_sent:
                # If the requests have already been sent, we should close the
                # connection to indicate the error.
                try:
                    client.shutdown(socket.SHUT_RDWR)
                    client.close()
                except socket.error:
                    pass
                raise StopIteration()
            # Only send back traceback in HTTP in debug mode.
            self.handle_error(req, client, addr, e)
            return
        finally:
            try:
                self.cfg.post_request(self, req, environ, resp)
            except Exception:
                self.log.exception("Exception in post_request hook")<|MERGE_RESOLUTION|>--- conflicted
+++ resolved
@@ -62,19 +62,15 @@
                 self.set_active(False)
                 self.notify()
 
-<<<<<<< HEAD
                 # If we are in active_master mode, we have to wake up to notify
                 # the arbiter that we are not dead. Otherwise, we can sleep
                 # indefinitely.
                 if self.cfg.active_master:
-                    timeout = self.timeout
+                    # if no timeout is given the worker will never wait and will
+                    # use the CPU for nothing. This minimal timeout prevent it.
+                    timeout = self.timeout or 0.5
                 else:
                     timeout = None
-=======
-                # if no timeout is given the worker will never wait and will
-                # use the CPU for nothing. This minimal timeout prevent it.
-                timeout = self.timeout or 0.5
->>>>>>> d4f24813
 
                 ret = select.select(self.sockets, [], self.PIPE, timeout)
                 if ret[0]:
